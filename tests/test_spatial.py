import random

import numpy as np
import pytest
from conftest import TRANSFORM_TOLERANCES
from torchvision import transforms as pil_transforms
from utils import assert_transforms_close

from opencv_transforms import transforms


class TestSpatialTransforms:
    """Test spatial transformations (resize, rotation, cropping, etc.)"""

    @pytest.mark.parametrize("size", [(224, 224), (256, 256), (128, 128)])
    def test_resize(self, single_test_image, size):
        """Test image resizing matches PIL implementation."""
        pil_image, cv_image = single_test_image

        pil_resized = pil_transforms.Resize(size)(pil_image)
        cv_resized = transforms.Resize(size)(cv_image)

<<<<<<< HEAD
        # Use new assertion with appropriate tolerances for resize
        tolerances = TRANSFORM_TOLERANCES.get("resize", {})
        assert_transforms_close(pil_resized, cv_resized, **tolerances)
=======
        l1_diff = L1(pil_resized, cv_resized)
        assert (
            l1_diff < 110.0
        )  # Allow reasonable difference due to interpolation algorithms
>>>>>>> d032cfb7

        # Check output shapes
        assert np.array(pil_resized).shape[:2] == size
        assert cv_resized.shape[:2] == size

    @pytest.mark.parametrize("degrees", [10, 30, 45])
    def test_rotation(self, single_test_image, degrees):
        """Test image rotation."""
        pil_image, cv_image = single_test_image

        # Use fixed seed for deterministic results
        random.seed(42)
        pil_rotated = pil_transforms.RandomRotation(degrees)(pil_image)

        random.seed(42)
        cv_rotated = transforms.RandomRotation(degrees)(cv_image)

<<<<<<< HEAD
        # Use new assertion with appropriate tolerances for rotation
        tolerances = TRANSFORM_TOLERANCES.get("rotation", {})
        assert_transforms_close(pil_rotated, cv_rotated, **tolerances)
=======
        l1_diff = L1(pil_rotated, cv_rotated)
        assert l1_diff < 130.0  # Allow difference due to interpolation methods
>>>>>>> d032cfb7

    @pytest.mark.parametrize("crop_size", [224, (224, 224), (200, 300)])
    def test_five_crop(self, single_test_image, crop_size):
        """Test five crop transformation."""
        pil_image, cv_image = single_test_image

        # Ensure image is large enough for cropping
        min_size = crop_size + 50 if isinstance(crop_size, int) else max(crop_size) + 50

        # Resize to ensure crop will work - use PIL resize for both to ensure identical input
        pil_image = pil_transforms.Resize((min_size, min_size))(pil_image)
        cv_image = np.array(
            pil_image
        )  # Convert PIL result to numpy for OpenCV transforms

        pil_crops = pil_transforms.FiveCrop(crop_size)(pil_image)
        cv_crops = transforms.FiveCrop(crop_size)(cv_image)

        # Check we get 5 crops
        assert len(pil_crops) == 5
        assert len(cv_crops) == 5

        # Compare each crop
        for pil_crop, cv_crop in zip(pil_crops, cv_crops):
            tolerances = TRANSFORM_TOLERANCES.get("crop", {})
            assert_transforms_close(pil_crop, cv_crop, **tolerances)

    @pytest.mark.parametrize("crop_size", [224, (224, 224)])
    def test_center_crop(self, single_test_image, crop_size):
        """Test center crop transformation."""
        pil_image, cv_image = single_test_image

        # Ensure image is large enough - use PIL resize for both to ensure identical input
        min_size = (
            (crop_size + 50) if isinstance(crop_size, int) else (max(crop_size) + 50)
        )
        pil_image = pil_transforms.Resize((min_size, min_size))(pil_image)
        cv_image = np.array(
            pil_image
        )  # Convert PIL result to numpy for OpenCV transforms

        pil_cropped = pil_transforms.CenterCrop(crop_size)(pil_image)
        cv_cropped = transforms.CenterCrop(crop_size)(cv_image)

        tolerances = TRANSFORM_TOLERANCES.get("crop", {})
        assert_transforms_close(pil_cropped, cv_cropped, **tolerances)

    @pytest.mark.parametrize("crop_size", [224, (224, 224)])
    def test_random_crop(self, single_test_image, crop_size):
        """Test random crop transformation."""
        pil_image, cv_image = single_test_image

        # Ensure image is large enough
        min_size = (
            (crop_size + 50) if isinstance(crop_size, int) else (max(crop_size) + 50)
        )
        pil_image = pil_transforms.Resize((min_size, min_size))(pil_image)
        cv_image = transforms.Resize((min_size, min_size))(cv_image)

        # Use same seed for deterministic comparison
        random.seed(42)
        pil_cropped = pil_transforms.RandomCrop(crop_size)(pil_image)

        random.seed(42)
        cv_cropped = transforms.RandomCrop(crop_size)(cv_image)

        # Check output dimensions
        expected_size = (
            (crop_size, crop_size) if isinstance(crop_size, int) else crop_size
        )
        assert np.array(pil_cropped).shape[:2] == expected_size
        assert cv_cropped.shape[:2] == expected_size

    def test_horizontal_flip(self, single_test_image):
        """Test horizontal flip transformation."""
        pil_image, cv_image = single_test_image

        pil_flipped = pil_transforms.RandomHorizontalFlip(p=1.0)(pil_image)
        cv_flipped = transforms.RandomHorizontalFlip(p=1.0)(cv_image)

        tolerances = TRANSFORM_TOLERANCES.get("flip", {})
        assert_transforms_close(pil_flipped, cv_flipped, **tolerances)

    def test_vertical_flip(self, single_test_image):
        """Test vertical flip transformation."""
        pil_image, cv_image = single_test_image

        pil_flipped = pil_transforms.RandomVerticalFlip(p=1.0)(pil_image)
        cv_flipped = transforms.RandomVerticalFlip(p=1.0)(cv_image)

        tolerances = TRANSFORM_TOLERANCES.get("flip", {})
        assert_transforms_close(pil_flipped, cv_flipped, **tolerances)

    @pytest.mark.parametrize("scale", [(0.5, 1.0), (0.8, 1.2)])
    @pytest.mark.parametrize("size", [224, (224, 224)])
    def test_random_resized_crop(self, single_test_image, scale, size):
        """Test random resized crop transformation."""
        pil_image, cv_image = single_test_image

        # Use same seed for comparison
        random.seed(42)
        pil_transformed = pil_transforms.RandomResizedCrop(size, scale=scale)(pil_image)

        random.seed(42)
        cv_transformed = transforms.RandomResizedCrop(size, scale=scale)(cv_image)

        # Check output dimensions
        expected_size = (size, size) if isinstance(size, int) else size
        assert np.array(pil_transformed).shape[:2] == expected_size
        assert cv_transformed.shape[:2] == expected_size<|MERGE_RESOLUTION|>--- conflicted
+++ resolved
@@ -20,16 +20,9 @@
         pil_resized = pil_transforms.Resize(size)(pil_image)
         cv_resized = transforms.Resize(size)(cv_image)
 
-<<<<<<< HEAD
         # Use new assertion with appropriate tolerances for resize
         tolerances = TRANSFORM_TOLERANCES.get("resize", {})
         assert_transforms_close(pil_resized, cv_resized, **tolerances)
-=======
-        l1_diff = L1(pil_resized, cv_resized)
-        assert (
-            l1_diff < 110.0
-        )  # Allow reasonable difference due to interpolation algorithms
->>>>>>> d032cfb7
 
         # Check output shapes
         assert np.array(pil_resized).shape[:2] == size
@@ -47,14 +40,9 @@
         random.seed(42)
         cv_rotated = transforms.RandomRotation(degrees)(cv_image)
 
-<<<<<<< HEAD
         # Use new assertion with appropriate tolerances for rotation
         tolerances = TRANSFORM_TOLERANCES.get("rotation", {})
         assert_transforms_close(pil_rotated, cv_rotated, **tolerances)
-=======
-        l1_diff = L1(pil_rotated, cv_rotated)
-        assert l1_diff < 130.0  # Allow difference due to interpolation methods
->>>>>>> d032cfb7
 
     @pytest.mark.parametrize("crop_size", [224, (224, 224), (200, 300)])
     def test_five_crop(self, single_test_image, crop_size):
@@ -121,12 +109,14 @@
         random.seed(42)
         cv_cropped = transforms.RandomCrop(crop_size)(cv_image)
 
-        # Check output dimensions
-        expected_size = (
-            (crop_size, crop_size) if isinstance(crop_size, int) else crop_size
-        )
-        assert np.array(pil_cropped).shape[:2] == expected_size
-        assert cv_cropped.shape[:2] == expected_size
+        # Check output shapes match expected
+        if isinstance(crop_size, int):
+            expected_shape = (crop_size, crop_size)
+        else:
+            expected_shape = crop_size
+
+        assert np.array(pil_cropped).shape[:2] == expected_shape
+        assert cv_cropped.shape[:2] == expected_shape
 
     def test_horizontal_flip(self, single_test_image):
         """Test horizontal flip transformation."""
@@ -154,14 +144,15 @@
         """Test random resized crop transformation."""
         pil_image, cv_image = single_test_image
 
-        # Use same seed for comparison
+        # Use same seed for deterministic comparison
         random.seed(42)
         pil_transformed = pil_transforms.RandomResizedCrop(size, scale=scale)(pil_image)
 
         random.seed(42)
         cv_transformed = transforms.RandomResizedCrop(size, scale=scale)(cv_image)
 
-        # Check output dimensions
-        expected_size = (size, size) if isinstance(size, int) else size
-        assert np.array(pil_transformed).shape[:2] == expected_size
-        assert cv_transformed.shape[:2] == expected_size+        # Check output shapes match expected
+        expected_shape = (size, size) if isinstance(size, int) else size
+
+        assert np.array(pil_transformed).shape[:2] == expected_shape
+        assert cv_transformed.shape[:2] == expected_shape